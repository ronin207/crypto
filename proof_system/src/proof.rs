--- conflicted
+++ resolved
@@ -34,813 +34,6 @@
 
 impl<E: PairingEngine, G: AffineCurve, D: Digest> PartialEq for Proof<E, G, D> {
     fn eq(&self, other: &Self) -> bool {
-<<<<<<< HEAD
-        self.0 == other.0
-    }
-}
-
-impl<E, G, D> Proof<E, G, D>
-where
-    E: PairingEngine,
-    G: AffineCurve<ScalarField = E::Fr>,
-    D: Digest,
-{
-    /// Create a new proof. `nonce` is random data that needs to be hashed into the proof and
-    /// it must be kept same while creating and verifying the proof. One use of `nonce` is for replay
-    /// protection, here the prover might have chosen its nonce to prevent the verifier from reusing
-    /// the proof as its own or the verifier might want to require the user to create fresh proof.
-    pub fn new<R: RngCore>(
-        rng: &mut R,
-        proof_spec: ProofSpec<E, G>,
-        witnesses: Witnesses<E>,
-        nonce: Option<Vec<u8>>,
-    ) -> Result<Self, ProofSystemError> {
-        proof_spec.validate()?;
-
-        // There should be a witness for each statement
-        if proof_spec.statements.len() != witnesses.len() {
-            return Err(ProofSystemError::UnequalWitnessAndStatementCount(
-                proof_spec.statements.len(),
-                witnesses.len(),
-            ));
-        }
-
-        // Keep blinding for each witness reference that is part of an equality. This means that for
-        // any 2 witnesses that are equal, same blinding will be stored. This will be drained during
-        // proof creation and should be empty by the end.
-        let mut blindings = BTreeMap::<WitnessRef, E::Fr>::new();
-
-        // Prepare blindings for any witnesses that need to be proven equal.
-        if !proof_spec.meta_statements.is_empty() {
-            let disjoint_equalities = proof_spec.meta_statements.disjoint_witness_equalities();
-            for eq_wits in disjoint_equalities {
-                let blinding = E::Fr::rand(rng);
-                for wr in eq_wits.0 {
-                    // Duplicating the same blinding for faster search
-                    blindings.insert(wr, blinding);
-                }
-            }
-        }
-
-        // Prepare commitment keys for running Schnorr protocols of all statements.
-        let (bound_check_comm, ek_comm, chunked_comm, r1cs_comm_keys) =
-            proof_spec.derive_commitment_keys()?;
-
-        let mut sub_protocols =
-            Vec::<SubProtocol<E, G>>::with_capacity(proof_spec.statements.0.len());
-
-        // Initialize sub-protocols for each statement
-        for (s_idx, (statement, witness)) in proof_spec
-            .statements
-            .0
-            .iter()
-            .zip(witnesses.0.into_iter())
-            .enumerate()
-        {
-            match statement {
-                Statement::PoKBBSSignatureG1(s) => match witness {
-                    Witness::PoKBBSSignatureG1(w) => {
-                        // Prepare blindings for this BBS+ signature proof
-                        let mut blindings_map = BTreeMap::new();
-                        for k in w.unrevealed_messages.keys() {
-                            match blindings.remove(&(s_idx, *k)) {
-                                Some(b) => blindings_map.insert(*k, b),
-                                None => None,
-                            };
-                        }
-                        let sig_params = s.get_sig_params(&proof_spec.setup_params, s_idx)?;
-                        let pk = s.get_public_key(&proof_spec.setup_params, s_idx)?;
-                        let mut sp = PoKBBSSigG1SubProtocol::new(
-                            s_idx,
-                            &s.revealed_messages,
-                            sig_params,
-                            pk,
-                        );
-                        sp.init(rng, blindings_map, w)?;
-                        sub_protocols.push(SubProtocol::PoKBBSSignatureG1(sp));
-                    }
-                    _ => {
-                        return Err(ProofSystemError::WitnessIncompatibleWithStatement(
-                            s_idx,
-                            format!("{:?}", witness),
-                            format!("{:?}", s),
-                        ))
-                    }
-                },
-                Statement::AccumulatorMembership(s) => match witness {
-                    Witness::AccumulatorMembership(w) => {
-                        let blinding = blindings.remove(&(s_idx, 0));
-                        let params = s.get_params(&proof_spec.setup_params, s_idx)?;
-                        let pk = s.get_public_key(&proof_spec.setup_params, s_idx)?;
-                        let prk = s.get_proving_key(&proof_spec.setup_params, s_idx)?;
-                        let mut sp = AccumulatorMembershipSubProtocol::new(
-                            s_idx,
-                            params,
-                            pk,
-                            prk,
-                            s.accumulator_value,
-                        );
-                        sp.init(rng, blinding, w)?;
-                        sub_protocols.push(SubProtocol::AccumulatorMembership(sp));
-                    }
-                    _ => {
-                        return Err(ProofSystemError::WitnessIncompatibleWithStatement(
-                            s_idx,
-                            format!("{:?}", witness),
-                            format!("{:?}", s),
-                        ))
-                    }
-                },
-                Statement::AccumulatorNonMembership(s) => match witness {
-                    Witness::AccumulatorNonMembership(w) => {
-                        let blinding = blindings.remove(&(s_idx, 0));
-                        let params = s.get_params(&proof_spec.setup_params, s_idx)?;
-                        let pk = s.get_public_key(&proof_spec.setup_params, s_idx)?;
-                        let prk = s.get_proving_key(&proof_spec.setup_params, s_idx)?;
-                        let mut sp = AccumulatorNonMembershipSubProtocol::new(
-                            s_idx,
-                            params,
-                            pk,
-                            prk,
-                            s.accumulator_value,
-                        );
-                        sp.init(rng, blinding, w)?;
-                        sub_protocols.push(SubProtocol::AccumulatorNonMembership(sp));
-                    }
-                    _ => {
-                        return Err(ProofSystemError::WitnessIncompatibleWithStatement(
-                            s_idx,
-                            format!("{:?}", witness),
-                            format!("{:?}", s),
-                        ))
-                    }
-                },
-                Statement::PedersenCommitment(s) => match witness {
-                    Witness::PedersenCommitment(w) => {
-                        let mut blindings_map = BTreeMap::new();
-                        for i in 0..w.len() {
-                            match blindings.remove(&(s_idx, i)) {
-                                Some(b) => blindings_map.insert(i, b),
-                                None => None,
-                            };
-                        }
-                        let comm_key = s.get_commitment_key(&proof_spec.setup_params, s_idx)?;
-                        let mut sp = SchnorrProtocol::new(s_idx, comm_key, s.commitment);
-                        sp.init(rng, blindings_map, w)?;
-                        sub_protocols.push(SubProtocol::PoKDiscreteLogs(sp));
-                    }
-                    _ => {
-                        return Err(ProofSystemError::WitnessIncompatibleWithStatement(
-                            s_idx,
-                            format!("{:?}", witness),
-                            format!("{:?}", s),
-                        ))
-                    }
-                },
-                Statement::SaverProver(s) => match witness {
-                    Witness::Saver(w) => {
-                        let blinding = blindings.remove(&(s_idx, 0));
-                        let enc_gens = s.get_encryption_gens(&proof_spec.setup_params, s_idx)?;
-                        let comm_gens =
-                            s.get_chunked_commitment_gens(&proof_spec.setup_params, s_idx)?;
-                        let enc_key = s.get_encryption_key(&proof_spec.setup_params, s_idx)?;
-                        let pk = s.get_snark_proving_key(&proof_spec.setup_params, s_idx)?;
-                        let mut sp = SaverProtocol::new_for_prover(
-                            s_idx,
-                            s.chunk_bit_size,
-                            enc_gens,
-                            comm_gens,
-                            enc_key,
-                            pk,
-                        );
-                        let cc_keys = chunked_comm.get(s_idx).unwrap();
-                        sp.init(
-                            rng,
-                            ek_comm.get(s_idx).unwrap(),
-                            &cc_keys.0,
-                            &cc_keys.1,
-                            w,
-                            blinding,
-                        )?;
-                        sub_protocols.push(SubProtocol::Saver(sp));
-                    }
-                    _ => {
-                        return Err(ProofSystemError::WitnessIncompatibleWithStatement(
-                            s_idx,
-                            format!("{:?}", witness),
-                            format!("{:?}", s),
-                        ))
-                    }
-                },
-                Statement::BoundCheckLegoGroth16Prover(s) => match witness {
-                    Witness::BoundCheckLegoGroth16(w) => {
-                        let blinding = blindings.remove(&(s_idx, 0));
-                        let proving_key = s.get_proving_key(&proof_spec.setup_params, s_idx)?;
-                        let mut sp =
-                            BoundCheckProtocol::new_for_prover(s_idx, s.min, s.max, proving_key);
-                        sp.init(rng, bound_check_comm.get(s_idx).unwrap(), w, blinding)?;
-                        sub_protocols.push(SubProtocol::BoundCheckProtocol(sp));
-                    }
-                    _ => {
-                        return Err(ProofSystemError::WitnessIncompatibleWithStatement(
-                            s_idx,
-                            format!("{:?}", witness),
-                            format!("{:?}", s),
-                        ))
-                    }
-                },
-                Statement::R1CSCircomProver(s) => match witness {
-                    Witness::R1CSLegoGroth16(w) => {
-                        let proving_key = s.get_proving_key(&proof_spec.setup_params, s_idx)?;
-                        let mut blindings_map = BTreeMap::new();
-                        for i in 0..proving_key.vk.commit_witness_count {
-                            match blindings.remove(&(s_idx, i)) {
-                                Some(b) => blindings_map.insert(i, b),
-                                None => None,
-                            };
-                        }
-                        let r1cs = s.get_r1cs(&proof_spec.setup_params, s_idx)?;
-                        let wasm_bytes = s.get_wasm_bytes(&proof_spec.setup_params, s_idx)?;
-                        let mut sp = R1CSLegogroth16Protocol::new_for_prover(s_idx, proving_key);
-                        sp.init(
-                            rng,
-                            r1cs.clone(),
-                            wasm_bytes,
-                            &r1cs_comm_keys.get(s_idx).unwrap(),
-                            w,
-                            blindings_map,
-                        )?;
-                        sub_protocols.push(SubProtocol::R1CSLegogroth16Protocol(sp));
-                    }
-                    _ => {
-                        return Err(ProofSystemError::WitnessIncompatibleWithStatement(
-                            s_idx,
-                            format!("{:?}", witness),
-                            format!("{:?}", s),
-                        ))
-                    }
-                },
-                _ => return Err(ProofSystemError::InvalidStatement),
-            }
-        }
-
-        // If all blindings are not consumed, it means that there was some witness equality which was
-        // incorrect like either statement index was wrong or witness index for certain statement was wrong.
-        if !blindings.is_empty() {
-            return Err(ProofSystemError::InvalidWitnessEqualities(
-                blindings.keys().cloned().collect::<Vec<_>>(),
-            ));
-        }
-
-        // Get nonce's and context's challenge contribution
-        let mut challenge_bytes = vec![];
-        if let Some(n) = nonce.as_ref() {
-            challenge_bytes.extend_from_slice(n)
-        }
-        if let Some(ctx) = &proof_spec.context {
-            challenge_bytes.extend_from_slice(ctx);
-        }
-
-        // Get each sub-protocol's challenge contribution
-        for p in sub_protocols.iter() {
-            p.challenge_contribution(&mut challenge_bytes)?;
-        }
-
-        // Generate the challenge
-        let challenge = Self::generate_challenge_from_bytes(&challenge_bytes);
-
-        // Get each sub-protocol's proof
-        let mut statement_proofs = Vec::with_capacity(sub_protocols.len());
-        for mut p in sub_protocols {
-            statement_proofs.push(p.gen_proof_contribution(&challenge)?);
-        }
-        Ok(Self(statement_proofs, nonce, PhantomData))
-    }
-
-    /// Verify the `Proof` given the `ProofSpec` and `nonce`
-    pub fn verify(
-        self,
-        proof_spec: ProofSpec<E, G>,
-        nonce: Option<Vec<u8>>,
-    ) -> Result<(), ProofSystemError> {
-        proof_spec.validate()?;
-
-        // Number of statement proofs is less than number of statements which means some statements
-        // are not satisfied.
-        if proof_spec.statements.len() > self.0.len() {
-            return Err(ProofSystemError::UnsatisfiedStatements(
-                proof_spec.statements.len(),
-                self.0.len(),
-            ));
-        }
-
-        // Prepare commitment keys for running Schnorr protocols of all statements.
-        let (bound_check_comm, ek_comm, chunked_comm, r1cs_comm_keys) =
-            proof_spec.derive_commitment_keys()?;
-
-        // Prepared required parameters for pairings
-        let (derived_lego_vk, derived_gens, derived_ek, derived_saver_vk) =
-            proof_spec.derive_prepared_parameters()?;
-
-        // All the distinct equalities in `ProofSpec`
-        let mut witness_equalities = vec![];
-
-        if !proof_spec.meta_statements.is_empty() {
-            let disjoint_equalities = proof_spec.meta_statements.disjoint_witness_equalities();
-            for eq_wits in disjoint_equalities {
-                witness_equalities.push(eq_wits.0);
-            }
-        }
-
-        // This will hold the response for each witness equality. If there is no response for some witness
-        // equality, it will contain `None` corresponding to that.
-        let mut responses_for_equalities: Vec<Option<&E::Fr>> =
-            vec![None; witness_equalities.len()];
-
-        // Get nonce's and context's challenge contribution
-        let mut challenge_bytes = vec![];
-        if let Some(n) = nonce.as_ref() {
-            challenge_bytes.extend_from_slice(n)
-        }
-        if let Some(ctx) = &proof_spec.context {
-            challenge_bytes.extend_from_slice(ctx);
-        }
-
-        // Get challenge contribution for each statement and check if response is equal for all witnesses.
-        for (s_idx, (statement, proof)) in proof_spec
-            .statements
-            .0
-            .iter()
-            .zip(self.0.iter())
-            .enumerate()
-        {
-            match statement {
-                Statement::PoKBBSSignatureG1(s) => match proof {
-                    StatementProof::PoKBBSSignatureG1(p) => {
-                        let revealed_msg_ids = s.revealed_messages.keys().map(|k| *k).collect();
-                        let sig_params = s.get_sig_params(&proof_spec.setup_params, s_idx)?;
-                        // Check witness equalities for this statement.
-                        for i in 0..sig_params.supported_message_count() {
-                            let w_ref = (s_idx, i);
-                            for j in 0..witness_equalities.len() {
-                                if witness_equalities[j].contains(&w_ref) {
-                                    let resp = p.get_resp_for_message(i, &revealed_msg_ids)?;
-                                    Self::check_response_for_equality(
-                                        s_idx,
-                                        i,
-                                        j,
-                                        &mut responses_for_equalities,
-                                        resp,
-                                    )?;
-                                }
-                            }
-                        }
-                        p.challenge_contribution(
-                            &s.revealed_messages,
-                            sig_params,
-                            &mut challenge_bytes,
-                        )?;
-                    }
-                    _ => {
-                        return Err(ProofSystemError::ProofIncompatibleWithStatement(
-                            s_idx,
-                            format!("{:?}", proof),
-                            format!("{:?}", s),
-                        ))
-                    }
-                },
-                Statement::AccumulatorMembership(s) => match proof {
-                    StatementProof::AccumulatorMembership(p) => {
-                        for i in 0..witness_equalities.len() {
-                            // Check witness equalities for this statement. As there is only 1 witness
-                            // of interest, i.e. the accumulator member, its index is always 0
-                            if witness_equalities[i].contains(&(s_idx, 0)) {
-                                let resp = p.get_schnorr_response_for_element();
-                                Self::check_response_for_equality(
-                                    s_idx,
-                                    0,
-                                    i,
-                                    &mut responses_for_equalities,
-                                    resp,
-                                )?;
-                            }
-                        }
-                        let params = s.get_params(&proof_spec.setup_params, s_idx)?;
-                        let pk = s.get_public_key(&proof_spec.setup_params, s_idx)?;
-                        let prk = s.get_proving_key(&proof_spec.setup_params, s_idx)?;
-                        p.challenge_contribution(
-                            &s.accumulator_value,
-                            pk,
-                            params,
-                            prk,
-                            &mut challenge_bytes,
-                        )?;
-                    }
-                    _ => {
-                        return Err(ProofSystemError::ProofIncompatibleWithStatement(
-                            s_idx,
-                            format!("{:?}", proof),
-                            format!("{:?}", s),
-                        ))
-                    }
-                },
-                Statement::AccumulatorNonMembership(s) => match proof {
-                    StatementProof::AccumulatorNonMembership(p) => {
-                        // Check witness equalities for this statement. As there is only 1 witness
-                        // of interest, i.e. the accumulator non-member, its index is always 0
-                        for i in 0..witness_equalities.len() {
-                            if witness_equalities[i].contains(&(s_idx, 0)) {
-                                let resp = p.get_schnorr_response_for_element();
-                                Self::check_response_for_equality(
-                                    s_idx,
-                                    0,
-                                    i,
-                                    &mut responses_for_equalities,
-                                    resp,
-                                )?;
-                            }
-                        }
-                        let params = s.get_params(&proof_spec.setup_params, s_idx)?;
-                        let pk = s.get_public_key(&proof_spec.setup_params, s_idx)?;
-                        let prk = s.get_proving_key(&proof_spec.setup_params, s_idx)?;
-                        p.challenge_contribution(
-                            &s.accumulator_value,
-                            pk,
-                            params,
-                            prk,
-                            &mut challenge_bytes,
-                        )?;
-                    }
-                    _ => {
-                        return Err(ProofSystemError::ProofIncompatibleWithStatement(
-                            s_idx,
-                            format!("{:?}", proof),
-                            format!("{:?}", s),
-                        ))
-                    }
-                },
-                Statement::PedersenCommitment(s) => match proof {
-                    StatementProof::PedersenCommitment(p) => {
-                        let comm_key = s.get_commitment_key(&proof_spec.setup_params, s_idx)?;
-                        for i in 0..comm_key.len() {
-                            // Check witness equalities for this statement.
-                            for j in 0..witness_equalities.len() {
-                                if witness_equalities[j].contains(&(s_idx, i)) {
-                                    let r = p.response.get_response(i)?;
-                                    Self::check_response_for_equality(
-                                        s_idx,
-                                        i,
-                                        j,
-                                        &mut responses_for_equalities,
-                                        r,
-                                    )?;
-                                }
-                            }
-                        }
-
-                        SchnorrProtocol::compute_challenge_contribution(
-                            comm_key,
-                            &s.commitment,
-                            &p.t,
-                            &mut challenge_bytes,
-                        )?;
-                    }
-                    _ => {
-                        return Err(ProofSystemError::ProofIncompatibleWithStatement(
-                            s_idx,
-                            format!("{:?}", proof),
-                            format!("{:?}", s),
-                        ))
-                    }
-                },
-                Statement::SaverVerifier(s) => match proof {
-                    StatementProof::Saver(p) => {
-                        for i in 0..witness_equalities.len() {
-                            if witness_equalities[i].contains(&(s_idx, 0)) {
-                                let resp = p.get_schnorr_response_for_combined_message()?;
-                                Self::check_response_for_equality(
-                                    s_idx,
-                                    0,
-                                    i,
-                                    &mut responses_for_equalities,
-                                    resp,
-                                )?;
-                            }
-                        }
-                        let ek_comm_key = ek_comm.get(s_idx).unwrap();
-                        let cc_keys = chunked_comm.get(s_idx).unwrap();
-                        SaverProtocol::compute_challenge_contribution(
-                            ek_comm_key,
-                            &cc_keys.0,
-                            &cc_keys.1,
-                            p,
-                            &mut challenge_bytes,
-                        )?;
-                    }
-                    _ => {
-                        return Err(ProofSystemError::ProofIncompatibleWithStatement(
-                            s_idx,
-                            format!("{:?}", proof),
-                            format!("{:?}", s),
-                        ))
-                    }
-                },
-                Statement::BoundCheckLegoGroth16Verifier(s) => match proof {
-                    StatementProof::BoundCheckLegoGroth16(p) => {
-                        for i in 0..witness_equalities.len() {
-                            if witness_equalities[i].contains(&(s_idx, 0)) {
-                                let resp = p.get_schnorr_response_for_message()?;
-                                Self::check_response_for_equality(
-                                    s_idx,
-                                    0,
-                                    i,
-                                    &mut responses_for_equalities,
-                                    resp,
-                                )?;
-                            }
-                        }
-
-                        let comm_key = bound_check_comm.get(s_idx).unwrap();
-                        BoundCheckProtocol::compute_challenge_contribution(
-                            comm_key,
-                            &p,
-                            &mut challenge_bytes,
-                        )?;
-                    }
-                    _ => {
-                        return Err(ProofSystemError::ProofIncompatibleWithStatement(
-                            s_idx,
-                            format!("{:?}", proof),
-                            format!("{:?}", s),
-                        ))
-                    }
-                },
-                Statement::R1CSCircomVerifier(s) => match proof {
-                    StatementProof::R1CSLegoGroth16(p) => {
-                        let verifying_key = s.get_verifying_key(&proof_spec.setup_params, s_idx)?;
-                        for i in 0..witness_equalities.len() {
-                            for j in 0..verifying_key.commit_witness_count {
-                                if witness_equalities[i].contains(&(s_idx, j)) {
-                                    let resp = p.get_schnorr_response_for_message(j)?;
-                                    Self::check_response_for_equality(
-                                        s_idx,
-                                        j,
-                                        i,
-                                        &mut responses_for_equalities,
-                                        resp,
-                                    )?;
-                                }
-                            }
-                        }
-
-                        R1CSLegogroth16Protocol::compute_challenge_contribution(
-                            r1cs_comm_keys.get(s_idx).unwrap(),
-                            &p,
-                            &mut challenge_bytes,
-                        )?;
-                    }
-                    _ => {
-                        return Err(ProofSystemError::ProofIncompatibleWithStatement(
-                            s_idx,
-                            format!("{:?}", proof),
-                            format!("{:?}", s),
-                        ))
-                    }
-                },
-                _ => return Err(ProofSystemError::InvalidStatement),
-            }
-        }
-
-        // If even one of witness equality had no corresponding response, it means that wasn't satisfied
-        // and proof should not verify
-        if responses_for_equalities.iter().any(|r| r.is_none()) {
-            return Err(ProofSystemError::UnsatisfiedWitnessEqualities(
-                responses_for_equalities
-                    .iter()
-                    .enumerate()
-                    .filter_map(|(i, r)| match r {
-                        None => Some(witness_equalities[i].clone()),
-                        _ => None,
-                    })
-                    .collect::<Vec<_>>(),
-            ));
-        }
-
-        // Verifier independently generates challenge
-        let challenge = Self::generate_challenge_from_bytes(&challenge_bytes);
-
-        // Verify the proof for each statement
-        for (s_idx, (statement, proof)) in proof_spec
-            .statements
-            .0
-            .iter()
-            .zip(self.0.into_iter())
-            .enumerate()
-        {
-            match statement {
-                Statement::PoKBBSSignatureG1(s) => match proof {
-                    StatementProof::PoKBBSSignatureG1(ref _p) => {
-                        let sig_params = s.get_sig_params(&proof_spec.setup_params, s_idx)?;
-                        let pk = s.get_public_key(&proof_spec.setup_params, s_idx)?;
-                        let sp = PoKBBSSigG1SubProtocol::new(
-                            s_idx,
-                            &s.revealed_messages,
-                            sig_params,
-                            pk,
-                        );
-                        sp.verify_proof_contribution(&challenge, &proof)?
-                    }
-                    _ => {
-                        return Err(ProofSystemError::ProofIncompatibleWithStatement(
-                            s_idx,
-                            format!("{:?}", proof),
-                            format!("{:?}", s),
-                        ))
-                    }
-                },
-                Statement::AccumulatorMembership(s) => match proof {
-                    StatementProof::AccumulatorMembership(ref _p) => {
-                        let params = s.get_params(&proof_spec.setup_params, s_idx)?;
-                        let pk = s.get_public_key(&proof_spec.setup_params, s_idx)?;
-                        let prk = s.get_proving_key(&proof_spec.setup_params, s_idx)?;
-                        let sp = AccumulatorMembershipSubProtocol::new(
-                            s_idx,
-                            params,
-                            pk,
-                            prk,
-                            s.accumulator_value,
-                        );
-                        sp.verify_proof_contribution(&challenge, &proof)?
-                    }
-                    _ => {
-                        return Err(ProofSystemError::ProofIncompatibleWithStatement(
-                            s_idx,
-                            format!("{:?}", proof),
-                            format!("{:?}", s),
-                        ))
-                    }
-                },
-                Statement::AccumulatorNonMembership(s) => match proof {
-                    StatementProof::AccumulatorNonMembership(ref _p) => {
-                        let params = s.get_params(&proof_spec.setup_params, s_idx)?;
-                        let pk = s.get_public_key(&proof_spec.setup_params, s_idx)?;
-                        let prk = s.get_proving_key(&proof_spec.setup_params, s_idx)?;
-                        let sp = AccumulatorNonMembershipSubProtocol::new(
-                            s_idx,
-                            params,
-                            pk,
-                            prk,
-                            s.accumulator_value,
-                        );
-                        sp.verify_proof_contribution(&challenge, &proof)?
-                    }
-                    _ => {
-                        return Err(ProofSystemError::ProofIncompatibleWithStatement(
-                            s_idx,
-                            format!("{:?}", proof),
-                            format!("{:?}", s),
-                        ))
-                    }
-                },
-                Statement::PedersenCommitment(s) => match proof {
-                    StatementProof::PedersenCommitment(ref _p) => {
-                        let comm_key = s.get_commitment_key(&proof_spec.setup_params, s_idx)?;
-                        let sp = SchnorrProtocol::new(s_idx, comm_key, s.commitment);
-                        sp.verify_proof_contribution(&challenge, &proof)?
-                    }
-                    _ => {
-                        return Err(ProofSystemError::ProofIncompatibleWithStatement(
-                            s_idx,
-                            format!("{:?}", proof),
-                            format!("{:?}", s),
-                        ))
-                    }
-                },
-                Statement::SaverVerifier(s) => match proof {
-                    StatementProof::Saver(ref saver_proof) => {
-                        let enc_gens = s.get_encryption_gens(&proof_spec.setup_params, s_idx)?;
-                        let comm_gens =
-                            s.get_chunked_commitment_gens(&proof_spec.setup_params, s_idx)?;
-                        let enc_key = s.get_encryption_key(&proof_spec.setup_params, s_idx)?;
-                        let vk = s.get_snark_verifying_key(&proof_spec.setup_params, s_idx)?;
-                        let sp = SaverProtocol::new_for_verifier(
-                            s_idx,
-                            s.chunk_bit_size,
-                            enc_gens,
-                            comm_gens,
-                            enc_key,
-                            vk,
-                        );
-                        let ek_comm_key = ek_comm.get(s_idx).unwrap();
-                        let cc_keys = chunked_comm.get(s_idx).unwrap();
-                        sp.verify_proof_contribution_using_prepared(
-                            &challenge,
-                            saver_proof,
-                            ek_comm_key,
-                            &cc_keys.0,
-                            &cc_keys.1,
-                            derived_saver_vk.get(s_idx).unwrap(),
-                            derived_gens.get(s_idx).unwrap(),
-                            derived_ek.get(s_idx).unwrap(),
-                        )?
-                    }
-                    _ => {
-                        return Err(ProofSystemError::ProofIncompatibleWithStatement(
-                            s_idx,
-                            format!("{:?}", proof),
-                            format!("{:?}", s),
-                        ))
-                    }
-                },
-                Statement::BoundCheckLegoGroth16Verifier(s) => match proof {
-                    StatementProof::BoundCheckLegoGroth16(ref bc_proof) => {
-                        let verifying_key = s.get_verifying_key(&proof_spec.setup_params, s_idx)?;
-                        let sp = BoundCheckProtocol::new_for_verifier(
-                            s_idx,
-                            s.min,
-                            s.max,
-                            verifying_key,
-                        );
-                        let comm_key = bound_check_comm.get(s_idx).unwrap();
-                        sp.verify_proof_contribution_using_prepared(
-                            &challenge,
-                            bc_proof,
-                            &comm_key,
-                            derived_lego_vk.get(s_idx).unwrap(),
-                        )?
-                    }
-                    _ => {
-                        return Err(ProofSystemError::ProofIncompatibleWithStatement(
-                            s_idx,
-                            format!("{:?}", proof),
-                            format!("{:?}", s),
-                        ))
-                    }
-                },
-                Statement::R1CSCircomVerifier(s) => match proof {
-                    StatementProof::R1CSLegoGroth16(ref r1cs_proof) => {
-                        let verifying_key = s.get_verifying_key(&proof_spec.setup_params, s_idx)?;
-                        let sp = R1CSLegogroth16Protocol::new_for_verifier(s_idx, verifying_key);
-                        sp.verify_proof_contribution_using_prepared(
-                            &challenge,
-                            s.get_public_inputs(&proof_spec.setup_params, s_idx)?,
-                            r1cs_proof,
-                            r1cs_comm_keys.get(s_idx).unwrap(),
-                            derived_lego_vk.get(s_idx).unwrap(),
-                        )?
-                    }
-                    _ => {
-                        return Err(ProofSystemError::ProofIncompatibleWithStatement(
-                            s_idx,
-                            format!("{:?}", proof),
-                            format!("{:?}", s),
-                        ))
-                    }
-                },
-                _ => return Err(ProofSystemError::InvalidStatement),
-            }
-        }
-        Ok(())
-    }
-
-    pub fn statement_proof(&self, index: usize) -> Result<&StatementProof<E, G>, ProofSystemError> {
-        self.statement_proofs()
-            .get(index)
-            .ok_or(ProofSystemError::InvalidStatementProofIndex(index))
-    }
-
-    pub fn statement_proofs(&self) -> &[StatementProof<E, G>] {
-        &self.0
-    }
-
-    pub fn nonce(&self) -> &Option<Vec<u8>> {
-        &self.1
-    }
-
-    /// Used to check if response (from Schnorr protocol) for a witness is equal to other witnesses that
-    /// it must be equal to. This is required when the `ProofSpec` demands certain witnesses to be equal.
-    fn check_response_for_equality<'a>(
-        stmt_id: usize,
-        wit_id: usize,
-        equality_id: usize,
-        responses_for_equalities: &mut [Option<&'a E::Fr>],
-        resp: &'a E::Fr,
-    ) -> Result<(), ProofSystemError> {
-        if responses_for_equalities[equality_id].is_none() {
-            // First response encountered for the witness
-            responses_for_equalities[equality_id] = Some(resp);
-        } else if responses_for_equalities[equality_id] != Some(resp) {
-            return Err(ProofSystemError::WitnessResponseNotEqual(stmt_id, wit_id));
-        }
-        Ok(())
-    }
-
-    /// Hash bytes to a field element. This is vulnerable to timing attack and is only used input
-    /// is public anyway like when generating setup parameters or challenge
-    fn generate_challenge_from_bytes(bytes: &[u8]) -> E::Fr {
-        field_elem_from_try_and_incr::<E::Fr, D>(bytes)
-=======
         self.statement_proofs == other.statement_proofs
->>>>>>> ff64b8c8
     }
 }