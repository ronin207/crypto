use crate::r1cs::get_r1cs_and_wasm_bytes;
use ark_bls12_381::Bls12_381;
use ark_ff::{One, Zero};
use ark_std::rand::rngs::StdRng;
use ark_std::rand::SeedableRng;
use ark_std::UniformRand;
use bbs_plus::prelude::{KeypairG2, SignatureG1};
use bbs_plus::setup::SignatureParamsG1;
use proof_system::prelude::{
    EqualWitnesses, MetaStatements, ProofSpec, R1CSCircomWitness, SetupParams, Statements, Witness,
    WitnessRef, Witnesses,
};
use proof_system::statement::{
    bbs_plus::PoKBBSSignatureG1 as PoKSignatureBBSG1Stmt,
    r1cs_legogroth16::{
        R1CSCircomProver as R1CSProverStmt, R1CSCircomVerifier as R1CSVerifierStmt,
    },
};
use proof_system::witness::PoKBBSSignatureG1 as PoKSignatureBBSG1Wit;
use std::collections::{BTreeMap, BTreeSet};
use std::time::Instant;
use test_utils::{Fr, ProofG1, G1};

#[test]
fn pok_of_bbs_plus_sigs_and_sum_of_certain_attributes_less_than_check() {
    // Prove knowledge of 12 signatures and prove that the sum of certain message from each signature satisfies
    // a public upper bound (sum < given public value)

    let mut rng = StdRng::seed_from_u64(0);

    let msg_per_sig = 4;
    let params = SignatureParamsG1::<Bls12_381>::generate_using_rng(&mut rng, msg_per_sig);
    let keypair = KeypairG2::<Bls12_381>::generate_using_rng(&mut rng, &params);

    // Following message index in each signature will be included in the sum
    let msg_idx = 3;
    let mut msgs = vec![];
    let mut sigs = vec![];

    let mut sum = Fr::zero();

    // Generate 12 message-sets, each set will be signed
    for i in 0..12 {
        msgs.push(vec![]);
        for j in 0..msg_per_sig {
            msgs[i].push(Fr::from(u64::rand(&mut rng)));
            if j == msg_idx {
                sum += msgs[i][j];
            }
        }
        sigs.push(
            SignatureG1::<Bls12_381>::new(&mut rng, &msgs[i], &keypair.secret_key, &params)
                .unwrap(),
        );
    }

    // The sum of messages should be less than this value
    let sum_bound = sum + Fr::one();

    // All 12 messages whose sum is being taken should be committed to
    let commit_witness_count = 12;

    let start = Instant::now();
    // Circom code for following in tests/r1cs/circom/circuits/sum_12_less_than_public.circom
    let (sum_snark_pk, sum_r1cs, sum_wasm_bytes) = get_r1cs_and_wasm_bytes(
        "tests/r1cs/circom/bls12-381/sum_12_less_than_public.r1cs",
        "tests/r1cs/circom/bls12-381/sum_12_less_than_public.wasm",
        commit_witness_count,
        &mut rng,
    );
    println!(
        "Creating circuit and proving key for bounded sum takes {:?}",
        start.elapsed()
    );

    let start = Instant::now();
    let mut prover_setup_params = Vec::<SetupParams<Bls12_381, G1>>::new();
    prover_setup_params.push(SetupParams::BBSPlusSignatureParams(params.clone()));
    prover_setup_params.push(SetupParams::BBSPlusPublicKey(keypair.public_key.clone()));
    prover_setup_params.push(SetupParams::R1CS(sum_r1cs));
    prover_setup_params.push(SetupParams::Bytes(sum_wasm_bytes));
    prover_setup_params.push(SetupParams::LegoSnarkProvingKey(sum_snark_pk.clone()));

    let mut prover_statements = Statements::new();

    for _ in 0..12 {
        prover_statements.add(PoKSignatureBBSG1Stmt::new_statement_from_params_ref(
            0,
            1,
            BTreeMap::new(),
        ));
    }

    prover_statements.add(R1CSProverStmt::new_statement_from_params_ref(2, 3, 4).unwrap());

    let mut meta_statements = MetaStatements::new();
    // Enforce equality between the R1CS witness and BBS+ signed message included in the sum
    for i in 0..12 {
        meta_statements.add_witness_equality(EqualWitnesses(
            vec![(i, msg_idx), (12, i)]
                .into_iter()
                .collect::<BTreeSet<WitnessRef>>(),
        ));
    }

    let proof_spec_prover = ProofSpec::new(
        prover_statements.clone(),
        meta_statements.clone(),
        prover_setup_params,
        None,
    );
    proof_spec_prover.validate().unwrap();

    let mut witnesses = Witnesses::new();
    for i in 0..12 {
        witnesses.add(PoKSignatureBBSG1Wit::new_as_witness(
            sigs[i].clone(),
            msgs[i].clone().into_iter().enumerate().map(|t| t).collect(),
        ));
    }

    let mut r1cs_wit = R1CSCircomWitness::<Bls12_381>::new();
    let mut wits = vec![];
    for i in 0..12 {
        wits.push(msgs[i][msg_idx]);
    }
    // All the messages to add are given as in array
    r1cs_wit.set_private("in".to_string(), wits);
    // The bound is public
    r1cs_wit.set_public("max".to_string(), vec![sum_bound]);
    witnesses.add(Witness::R1CSLegoGroth16(r1cs_wit));

    let proof = ProofG1::new(
        &mut rng,
        proof_spec_prover.clone(),
        witnesses.clone(),
        None,
        Default::default(),
    )
    .unwrap()
    .0;

    println!("Creating proof for bounded sum takes {:?}", start.elapsed());

    let start = Instant::now();
    let mut verifier_setup_params = vec![];
    verifier_setup_params.push(SetupParams::BBSPlusSignatureParams(params));
    verifier_setup_params.push(SetupParams::BBSPlusPublicKey(keypair.public_key.clone()));
    verifier_setup_params.push(SetupParams::LegoSnarkVerifyingKey(sum_snark_pk.vk.clone()));
    verifier_setup_params.push(SetupParams::FieldElemVec(vec![Fr::one(), sum_bound]));

    let mut verifier_statements = Statements::new();

    for _ in 0..12 {
        verifier_statements.add(PoKSignatureBBSG1Stmt::new_statement_from_params_ref(
            0,
            1,
            BTreeMap::new(),
        ));
    }

    verifier_statements.add(R1CSVerifierStmt::new_statement_from_params_ref(3, 2).unwrap());

    let verifier_proof_spec = ProofSpec::new(
        verifier_statements.clone(),
        meta_statements.clone(),
        verifier_setup_params,
        None,
    );
    verifier_proof_spec.validate().unwrap();
<<<<<<< HEAD
    proof.verify(verifier_proof_spec.clone(), None).unwrap();
=======
    proof
        .verify::<StdRng>(
            &mut rng,
            verifier_proof_spec.clone(),
            None,
            Default::default(),
        )
        .unwrap();
>>>>>>> ff64b8c8
    println!(
        "Verifying proof for bounded sum takes {:?}",
        start.elapsed()
    );
}<|MERGE_RESOLUTION|>--- conflicted
+++ resolved
@@ -168,9 +168,6 @@
         None,
     );
     verifier_proof_spec.validate().unwrap();
-<<<<<<< HEAD
-    proof.verify(verifier_proof_spec.clone(), None).unwrap();
-=======
     proof
         .verify::<StdRng>(
             &mut rng,
@@ -179,7 +176,6 @@
             Default::default(),
         )
         .unwrap();
->>>>>>> ff64b8c8
     println!(
         "Verifying proof for bounded sum takes {:?}",
         start.elapsed()
