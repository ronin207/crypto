--- conflicted
+++ resolved
@@ -100,18 +100,6 @@
     }
 }
 
-<<<<<<< HEAD
-#[derive(Clone, Debug, PartialEq, CanonicalSerialize, CanonicalDeserialize)]
-pub struct BBSPlusSignatureShare<E: Pairing> {
-    pub id: ParticipantId,
-    pub e: E::ScalarField,
-    pub s: E::ScalarField,
-    pub u: E::ScalarField,
-    pub R: E::G1Affine,
-}
-
-=======
->>>>>>> 2bd100b7
 impl<E: Pairing> BBSPlusSignatureShare<E> {
     /// `index_in_output` is the index of this signature in the Phase1 and Phase2 outputs
     pub fn new(
