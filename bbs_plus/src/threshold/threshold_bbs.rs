use ark_ec::{AffineRepr, CurveGroup};

use super::{cointoss::Commitments, multiplication_phase::Phase2Output, utils::compute_R_and_u};
use ark_ec::pairing::Pairing;
use ark_ff::{Field, PrimeField, Zero};
use ark_serialize::{CanonicalDeserialize, CanonicalSerialize};
use ark_std::{
    collections::{BTreeMap, BTreeSet},
    rand::RngCore,
    vec::Vec,
};
use digest::DynDigest;

use crate::{
    error::BBSPlusError,
    setup::{MultiMessageSignatureParams, SignatureParams23G1},
    signature_23::Signature23G1,
    threshold::randomness_generation_phase::Phase1,
};
use oblivious_transfer_protocols::ParticipantId;

/// The length of vectors `r`, `e`, `masked_signing_key_shares`, `masked_rs` should
/// be `batch_size` each item of the vector corresponds to 1 signature
#[derive(Clone, Debug, PartialEq, CanonicalSerialize, CanonicalDeserialize)]
pub struct Phase1Output<F: PrimeField> {
    pub id: ParticipantId,
    pub batch_size: usize,
    pub r: Vec<F>,
    pub e: Vec<F>,
    /// Additive shares of the signing key masked by a random `alpha`
    pub masked_signing_key_shares: Vec<F>,
    /// Additive shares of `r` masked by a random `beta`
    pub masked_rs: Vec<F>,
    pub others: Vec<ParticipantId>,
}

<<<<<<< HEAD
#[derive(Clone, Debug, PartialEq, CanonicalSerialize, CanonicalDeserialize)]
=======
/// A share of the BBS signature created by one signer. A client will aggregate many such shares to
/// create the final signature.
>>>>>>> 2bd100b7
pub struct BBSSignatureShare<E: Pairing> {
    pub id: ParticipantId,
    pub e: E::ScalarField,
    pub u: E::ScalarField,
    pub R: E::G1Affine,
}

impl<F: PrimeField, const SALT_SIZE: usize> Phase1<F, SALT_SIZE> {
    pub fn init_for_bbs<R: RngCore>(
        rng: &mut R,
        batch_size: usize,
        id: ParticipantId,
        others: BTreeSet<ParticipantId>,
        protocol_id: Vec<u8>,
    ) -> (Self, Commitments, BTreeMap<ParticipantId, Commitments>) {
        let r = (0..batch_size).map(|_| F::rand(rng)).collect();
        // 1 random values `e` need to be generated per signature
        let (commitment_protocol, comm) =
            super::cointoss::Party::commit(rng, id, batch_size, protocol_id.clone());
        // Each signature will have its own zero-sharing of `alpha` and `beta`
        let (zero_sharing_protocol, comm_zero_share) =
            super::zero_sharing::Party::init(rng, id, 2 * batch_size, others, protocol_id);
        (
            Self {
                id,
                batch_size,
                r,
                commitment_protocol,
                zero_sharing_protocol,
            },
            comm,
            comm_zero_share,
        )
    }

    pub fn finish_for_bbs<D: Default + DynDigest + Clone>(
        self,
        signing_key: &F,
    ) -> Result<Phase1Output<F>, BBSPlusError> {
        // TODO: Ensure every one has participated in both protocols
        let id = self.id;
        let batch_size = self.batch_size;
        let r = self.r.clone();
        let (others, randomness, masked_signing_key_share, masked_r) =
            self.compute_joint_randomness_and_masked_arguments_to_multiply::<D>(signing_key)?;
        debug_assert_eq!(randomness.len(), batch_size);
        let e = randomness;
        Ok(Phase1Output {
            id,
            batch_size,
            r,
            e,
            masked_signing_key_shares: masked_signing_key_share,
            masked_rs: masked_r,
            others,
        })
    }
}

impl<E: Pairing> BBSSignatureShare<E> {
    /// `index_in_output` is the index of this signature in the Phase1 and Phase2 outputs
    pub fn new(
        messages: &[E::ScalarField],
        index_in_output: usize,
        phase1: &Phase1Output<E::ScalarField>,
        phase2: &Phase2Output<E::ScalarField>,
        sig_params: &SignatureParams23G1<E>,
    ) -> Result<Self, BBSPlusError> {
        if messages.is_empty() {
            return Err(BBSPlusError::NoMessageToSign);
        }
        if messages.len() != sig_params.supported_message_count() {
            return Err(BBSPlusError::MessageCountIncompatibleWithSigParams(
                messages.len(),
                sig_params.supported_message_count(),
            ));
        }
        // Create map of msg index (0-based) -> message
        let msg_map: BTreeMap<usize, &E::ScalarField> =
            messages.iter().enumerate().map(|(i, e)| (i, e)).collect();
        Self::new_with_committed_messages(
            &E::G1Affine::zero(),
            msg_map,
            index_in_output,
            phase1,
            phase2,
            sig_params,
        )
    }

    /// `index_in_output` is the index of this signature in the Phase1 and Phase2 outputs
    pub fn new_with_committed_messages(
        commitment: &E::G1Affine,
        uncommitted_messages: BTreeMap<usize, &E::ScalarField>,
        index_in_output: usize,
        phase1: &Phase1Output<E::ScalarField>,
        phase2: &Phase2Output<E::ScalarField>,
        sig_params: &SignatureParams23G1<E>,
    ) -> Result<Self, BBSPlusError> {
        let b = sig_params.b(uncommitted_messages)?;
        let commitment_plus_b = b + commitment;
        let (R, u) = compute_R_and_u(
            commitment_plus_b,
            &phase1.r[index_in_output],
            &phase1.e[index_in_output],
            &phase1.masked_rs[index_in_output],
            &phase1.masked_signing_key_shares[index_in_output],
            index_in_output,
            phase2,
        );
        Ok(Self {
            id: phase1.id,
            e: phase1.e[index_in_output],
            u,
            R,
        })
    }

    pub fn aggregate(sig_shares: Vec<Self>) -> Result<Signature23G1<E>, BBSPlusError> {
        // TODO: Ensure correct threshold. Share should contain threshold and share id
        let mut sum_R = E::G1::zero();
        let mut sum_u = E::ScalarField::zero();
        let mut expected_e = E::ScalarField::zero();
        for (i, share) in sig_shares.into_iter().enumerate() {
            if i == 0 {
                expected_e = share.e;
            } else {
                if expected_e != share.e {
                    return Err(BBSPlusError::IncorrectEByParticipant(share.id));
                }
            }
            sum_u += share.u;
            sum_R += share.R;
        }
        let A = sum_R * sum_u.inverse().unwrap();
        Ok(Signature23G1 {
            A: A.into_affine(),
            e: expected_e,
        })
    }
}

#[cfg(test)]
pub mod tests {
    use super::*;
    use ark_bls12_381::Bls12_381;
    use ark_ec::pairing::Pairing;
    use ark_ff::Zero;
    use std::time::{Duration, Instant};

    use crate::{
        setup::{PublicKeyG2, SecretKey},
        threshold::{
            base_ot_phase::tests::do_base_ot_for_threshold_sig, multiplication_phase::Phase2,
            threshold_bbs_plus::tests::deal_random_secret,
        },
    };
    use ark_std::{
        rand::{rngs::StdRng, SeedableRng},
        UniformRand,
    };
    use blake2::Blake2b512;
    use oblivious_transfer_protocols::ot_based_multiplication::{
        dkls18_mul_2p::MultiplicationOTEParams, dkls19_batch_mul_2p::GadgetVector,
    };

    type Fr = <Bls12_381 as Pairing>::ScalarField;

    #[test]
    fn signing() {
        let mut rng = StdRng::seed_from_u64(0u64);
        const BASE_OT_KEY_SIZE: u16 = 128;
        const KAPPA: u16 = 256;
        const STATISTICAL_SECURITY_PARAMETER: u16 = 80;
        let ote_params = MultiplicationOTEParams::<KAPPA, STATISTICAL_SECURITY_PARAMETER> {};
        let gadget_vector = GadgetVector::<Fr, KAPPA, STATISTICAL_SECURITY_PARAMETER>::new::<
            Blake2b512,
        >(ote_params, b"test-gadget-vector");

        let protocol_id = b"test".to_vec();

        let sig_batch_size = 10;
        let num_signers = 5;
        let all_party_set = (1..=num_signers).into_iter().collect::<BTreeSet<_>>();
        let (sk, sk_shares, _poly) =
            deal_random_secret::<_, Fr>(&mut rng, num_signers, num_signers);

        let base_ot_outputs = do_base_ot_for_threshold_sig::<BASE_OT_KEY_SIZE>(
            &mut rng,
            ote_params.num_base_ot(),
            num_signers,
            all_party_set.clone(),
        );

        let message_count = 3;
        let params = SignatureParams23G1::<Bls12_381>::generate_using_rng(&mut rng, message_count);
        let public_key =
            PublicKeyG2::generate_using_secret_key_and_bbs23_params(&SecretKey(sk), &params);

        println!(
            "For a batch size of {} BBS signatures and {} signers",
            sig_batch_size, num_signers
        );

        let mut round1s = vec![];
        let mut commitments = vec![];
        let mut commitments_zero_share = vec![];
        let mut round1outs = vec![];

        let start = Instant::now();
        for i in 1..=num_signers {
            let mut others = all_party_set.clone();
            others.remove(&i);
            let (round1, comm, comm_zero) = Phase1::<Fr, 256>::init_for_bbs(
                &mut rng,
                sig_batch_size,
                i,
                others,
                protocol_id.clone(),
            );
            round1s.push(round1);
            commitments.push(comm);
            commitments_zero_share.push(comm_zero);
        }

        for i in 1..=num_signers {
            for j in 1..=num_signers {
                if i != j {
                    round1s[i as usize - 1]
                        .receive_commitment(
                            j,
                            commitments[j as usize - 1].clone(),
                            commitments_zero_share[j as usize - 1]
                                .get(&i)
                                .unwrap()
                                .clone(),
                        )
                        .unwrap();
                }
            }
        }

        for i in 1..=num_signers {
            for j in 1..=num_signers {
                if i != j {
                    let share = round1s[j as usize - 1].get_comm_shares_and_salts();
                    let zero_share = round1s[j as usize - 1]
                        .get_comm_shares_and_salts_for_zero_sharing_protocol_with_other(&i);
                    round1s[i as usize - 1]
                        .receive_shares(j, share, zero_share)
                        .unwrap();
                }
            }
        }

        let mut expected_sk = Fr::zero();
        for (i, round1) in round1s.into_iter().enumerate() {
            let out = round1.finish_for_bbs::<Blake2b512>(&sk_shares[i]).unwrap();
            expected_sk += out.masked_signing_key_shares.iter().sum::<Fr>();
            round1outs.push(out);
        }
        println!("Phase 1 took {:?}", start.elapsed());

        assert_eq!(expected_sk, sk * Fr::from(sig_batch_size as u64));
        for i in 1..num_signers {
            assert_eq!(round1outs[0].e, round1outs[i as usize].e);
        }

        let mut round2s = vec![];
        let mut all_u = vec![];

        let start = Instant::now();
        for i in 1..=num_signers {
            let mut others = all_party_set.clone();
            others.remove(&i);
            let (phase, U) = Phase2::init(
                &mut rng,
                i,
                round1outs[i as usize - 1].masked_signing_key_shares.clone(),
                round1outs[i as usize - 1].masked_rs.clone(),
                base_ot_outputs[i as usize - 1].clone(),
                others,
                ote_params,
                &gadget_vector,
            )
            .unwrap();
            round2s.push(phase);
            all_u.push((i, U));
        }

        let mut all_tau = vec![];
        for (sender_id, U) in all_u {
            for (receiver_id, (U_i, rlc, gamma)) in U {
                let (tau, r, gamma) = round2s[receiver_id as usize - 1]
                    .receive_u::<Blake2b512>(sender_id, U_i, rlc, gamma, &gadget_vector)
                    .unwrap();
                all_tau.push((receiver_id, sender_id, (tau, r, gamma)));
            }
        }

        for (sender_id, receiver_id, (tau, r, gamma)) in all_tau {
            round2s[receiver_id as usize - 1]
                .receive_tau::<Blake2b512>(sender_id, tau, r, gamma, &gadget_vector)
                .unwrap();
        }

        let round2_outputs = round2s.into_iter().map(|p| p.finish()).collect::<Vec<_>>();
        println!("Phase 2 took {:?}", start.elapsed());

        for i in 1..=num_signers {
            for (j, z_A) in &round2_outputs[i as usize - 1].z_A {
                let z_B = round2_outputs[*j as usize - 1].z_B.get(&i).unwrap();
                for k in 0..sig_batch_size {
                    assert_eq!(
                        z_A.0[k] + z_B.0[k],
                        round1outs[i as usize - 1].masked_signing_key_shares[k]
                            * round1outs[*j as usize - 1].masked_rs[k]
                    );
                    assert_eq!(
                        z_A.1[k] + z_B.1[k],
                        round1outs[i as usize - 1].masked_rs[k]
                            * round1outs[*j as usize - 1].masked_signing_key_shares[k]
                    );
                }
            }
        }

        let mut sig_shares_time = Duration::default();
        let mut sig_aggr_time = Duration::default();
        for k in 0..sig_batch_size {
            let messages = (0..message_count)
                .into_iter()
                .map(|_| Fr::rand(&mut rng))
                .collect::<Vec<_>>();

            let mut shares = vec![];
            let start = Instant::now();
            for i in 0..num_signers as usize {
                let share = BBSSignatureShare::new(
                    &messages,
                    k,
                    &round1outs[i],
                    &round2_outputs[i],
                    &params,
                )
                .unwrap();
                shares.push(share);
            }
            sig_shares_time += start.elapsed();

            let start = Instant::now();
            let sig = BBSSignatureShare::aggregate(shares).unwrap();
            sig_aggr_time += start.elapsed();
            sig.verify(&messages, public_key.clone(), params.clone())
                .unwrap();
        }

        println!("Generating signature shares took {:?}", sig_shares_time);
        println!("Aggregating signature shares took {:?}", sig_aggr_time);
    }
}<|MERGE_RESOLUTION|>--- conflicted
+++ resolved
@@ -34,12 +34,9 @@
     pub others: Vec<ParticipantId>,
 }
 
-<<<<<<< HEAD
-#[derive(Clone, Debug, PartialEq, CanonicalSerialize, CanonicalDeserialize)]
-=======
 /// A share of the BBS signature created by one signer. A client will aggregate many such shares to
 /// create the final signature.
->>>>>>> 2bd100b7
+#[derive(Clone, Debug, PartialEq, CanonicalSerialize, CanonicalDeserialize)]
 pub struct BBSSignatureShare<E: Pairing> {
     pub id: ParticipantId,
     pub e: E::ScalarField,
